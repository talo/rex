use std::collections::BTreeMap;

use context::Context;
use futures::future;
use rex_ast::{
    ast::{Call, Ctor, Fields, IfThenElse, Lambda, LetIn, NamedFields, UnnamedFields, Var, AST},
    types::Type,
};

use crate::{
    error::{Error, Trace},
    ftable::Ftable,
    value::{Closure, Data, DataFields, FunctionLike, NamedDataFields, UnnamedDataFields, Value},
};

pub mod apply;
pub mod context;
pub mod error;
pub mod ftable;
pub mod value;

<<<<<<< HEAD
#[derive(Clone, Debug, PartialEq, serde::Deserialize, serde::Serialize)]
#[serde(rename_all = "lowercase")]
pub struct Context {
    pub vars: HashMap<Id, Value>,
}

impl Default for Context {
    fn default() -> Self {
        Self::new()
    }
}

impl Context {
    pub fn new() -> Self {
        Self {
            vars: HashMap::new(),
        }
    }

    pub fn extend(&mut self, rhs: Context) {
        self.vars.extend(rhs.vars)
    }
}

impl Display for Context {
    fn fmt(&self, f: &mut Formatter<'_>) -> fmt::Result {
        for (i, (k, v)) in self.vars.iter().enumerate() {
            k.fmt(f)?;
            "←".fmt(f)?;
            v.fmt(f)?;
            if i + 1 < self.vars.len() {
                "; ".fmt(f)?;
            }
        }
        Ok(())
    }
}

=======
>>>>>>> 0467dddb
#[async_recursion::async_recursion]
pub async fn eval<S>(ctx: &Context, ftable: &Ftable<S>, state: &S, ast: AST) -> Result<Value, Error>
where
    S: Send + Sync + 'static,
{
    let trace_node = ast.clone();
    match ast {
        AST::Null(_span) => Ok(Value::Null),
        AST::Bool(_span, x) => Ok(Value::Bool(x)),
        AST::Uint(_span, x) => Ok(Value::Uint(x)),
        AST::Int(_span, x) => Ok(Value::Int(x)),
        AST::Float(_span, x) => Ok(Value::Float(x)),
        AST::String(_span, x) => Ok(Value::String(x)),

        AST::List(_span, list) => eval_list(ctx, ftable, state, list).await.trace(trace_node),
        AST::Tuple(_span, tuple) => eval_tuple(ctx, ftable, state, tuple)
            .await
            .trace(trace_node),
        AST::Dict(_span, dict) => eval_dict(ctx, ftable, state, dict).await.trace(trace_node),

        AST::Var(var) => eval_var(ctx, ftable, state, var).await.trace(trace_node),
        AST::Call(call) => eval_call(ctx, ftable, state, call).await.trace(trace_node),
        AST::Lambda(lam) => eval_lambda(ctx, ftable, lam).await.trace(trace_node),
        AST::LetIn(let_in) => eval_let_in(ctx, ftable, state, let_in)
            .await
            .trace(trace_node),
        AST::IfThenElse(ite) => eval_ite(ctx, ftable, state, ite).await.trace(trace_node),
        AST::Ctor(ctor) => eval_ctor(ctx, ftable, state, ctor).await.trace(trace_node),
    }
}

async fn eval_list<S: Send + Sync + 'static>(
    ctx: &Context,
    ftable: &Ftable<S>,
    state: &S,
    list: Vec<AST>,
) -> Result<Value, Error> {
    let mut result = Vec::with_capacity(list.len());
    for v in list {
        result.push(eval(ctx, ftable, state, v));
    }
    Ok(Value::List(
        future::join_all(result)
            .await
            .into_iter()
            .collect::<Result<_, _>>()?,
    ))
}

async fn eval_tuple<S: Send + Sync + 'static>(
    ctx: &Context,
    ftable: &Ftable<S>,
    state: &S,
    tuple: Vec<AST>,
) -> Result<Value, Error> {
    let mut result = Vec::with_capacity(tuple.len());
    for v in tuple {
        result.push(eval(ctx, ftable, state, v));
    }
    Ok(Value::Tuple(
        future::join_all(result)
            .await
            .into_iter()
            .collect::<Result<_, _>>()?,
    ))
}

async fn eval_dict<S: Send + Sync + 'static>(
    ctx: &Context,
    ftable: &Ftable<S>,
    state: &S,
    dict: Vec<(Var, AST)>,
) -> Result<Value, Error> {
    let mut result = BTreeMap::new();
    let mut keys = Vec::with_capacity(dict.len());
    let mut vals = Vec::with_capacity(dict.len());
    for (k, v) in dict {
        keys.push(k.name);
        vals.push(eval(ctx, ftable, state, v));
    }
    for (k, v) in keys.into_iter().zip(future::join_all(vals).await) {
        result.insert(k, v?);
    }
    Ok(Value::Dict(result))
}

async fn eval_var<S: Send + Sync + 'static>(
    ctx: &Context,
    ftable: &Ftable<S>,
    state: &S,
    var: Var,
) -> Result<Value, Error> {
    match ctx.get(&var.id) {
        Some(value) => Ok(value.clone()),
        _ => match ftable.lookup(ctx, &var.id).await {
            Ok(Value::Function(function)) if function.params.is_empty() => {
                // This is a nullary function
                ftable
                    .dispatch(ctx, ftable, state, &function, &vec![])
                    .await
            }
            Ok(v) => Ok(v),
            Err(e) => Err(e),
        },
    }
}

async fn eval_call<S: Send + Sync + 'static>(
    ctx: &Context,
    ftable: &Ftable<S>,
    state: &S,
    call: Call,
) -> Result<Value, Error> {
    let (base, arg) = future::join(
        eval(ctx, ftable, state, *call.base),
        eval(ctx, ftable, state, *call.arg),
    )
    .await;
    apply::apply(ctx, ftable, state, base?, arg?).await
}

async fn eval_lambda<S: Send + Sync + 'static>(
    ctx: &Context,
    _ftable: &Ftable<S>,
    lam: Lambda,
) -> Result<Value, Error> {
    Ok(Value::Closure(Closure {
        captured_ctx: ctx.clone(),
        captured_args: vec![],
        body: FunctionLike::Lambda(lam),
    }))
}

async fn eval_let_in<S: Send + Sync + 'static>(
    ctx: &Context,
    ftable: &Ftable<S>,
    state: &S,
    let_in: LetIn,
) -> Result<Value, Error> {
    let mut new_ctx = ctx.clone();
    new_ctx.insert(let_in.var.id, eval(ctx, ftable, state, *let_in.def).await?);
    eval(&new_ctx, ftable, state, *let_in.body).await
}

async fn eval_ite<S: Send + Sync + 'static>(
    ctx: &Context,
    ftable: &Ftable<S>,
    state: &S,
    ite: IfThenElse,
) -> Result<Value, Error> {
    let cond = eval(ctx, ftable, state, *ite.cond).await?;
    match cond {
        Value::Bool(true) => eval(ctx, ftable, state, *ite.then).await,
        Value::Bool(false) => eval(ctx, ftable, state, *ite.r#else).await,
        got => Err(Error::UnexpectedType {
            expected: Type::Bool,
            got,
            trace: Default::default(),
        }),
    }
}

async fn eval_ctor<S: Send + Sync + 'static>(
    ctx: &Context,
    ftable: &Ftable<S>,
    state: &S,
    ctor: Ctor,
) -> Result<Value, Error> {
    Ok(Value::Data(Data {
        name: ctor.name,
        fields: Some(eval_fields(ctx, ftable, state, ctor.fields).await?),
    }))
}

async fn eval_fields<S: Send + Sync + 'static>(
    ctx: &Context,
    ftable: &Ftable<S>,
    state: &S,
    fields: Fields,
) -> Result<DataFields, Error> {
    match fields {
        Fields::Named(named_fields) => Ok(DataFields::Named(
            eval_named_fields(ctx, ftable, state, named_fields).await?,
        )),
        Fields::Unnamed(unnamed_fields) => Ok(DataFields::Unnamed(
            eval_unnamed_fields(ctx, ftable, state, unnamed_fields).await?,
        )),
    }
}

async fn eval_named_fields<S: Send + Sync + 'static>(
    ctx: &Context,
    ftable: &Ftable<S>,
    state: &S,
    named_fields: NamedFields,
) -> Result<NamedDataFields, Error> {
    let mut result = BTreeMap::new();
    let mut keys = Vec::with_capacity(named_fields.fields.len());
    let mut vals = Vec::with_capacity(named_fields.fields.len());
    for (k, v) in named_fields.fields {
        keys.push(k.name);
        vals.push(eval(ctx, ftable, state, v));
    }
    for (k, v) in keys.into_iter().zip(future::join_all(vals).await) {
        result.insert(k, v?);
    }
    Ok(NamedDataFields { fields: result })
}

async fn eval_unnamed_fields<S: Send + Sync + 'static>(
    ctx: &Context,
    ftable: &Ftable<S>,
    state: &S,
    unnamed_fields: UnnamedFields,
) -> Result<UnnamedDataFields, Error> {
    let mut result = Vec::with_capacity(unnamed_fields.fields.len());
    for v in unnamed_fields.fields {
        result.push(eval(ctx, ftable, state, v));
    }
    Ok(UnnamedDataFields {
        fields: future::join_all(result)
            .await
            .into_iter()
            .collect::<Result<_, _>>()?,
    })
}

#[cfg(test)]
mod test {

    use rex_ast::{adt, adt_variant_with_named_fields, id::IdDispenser, types::Type};
    use rex_lexer::Token;
    use rex_parser::Parser;
    use rex_resolver::resolve;

    use crate::{
        error::sprint_trace,
        eval,
        value::{Data, DataFields, Function, NamedDataFields, Value},
        Context, Ftable,
    };

    fn ftable_with_point_adt<S: Send + Sync + 'static>(
        id_dispenser: &mut IdDispenser,
    ) -> Ftable<S> {
        let mut ftable = Ftable::with_intrinsics(id_dispenser);
        // register a trivial function that returns 1
        let one_id = id_dispenser.next();
        ftable.register_function(
            Function {
                id: one_id,
                name: "one".to_string(),
                params: vec![],
                ret: Type::Uint,
            },
            Box::new(|_, _, _state: &S, _| Box::pin(async move { Ok(Value::Uint(1)) })),
        );
        ftable.register_adt_with_defaults(
            id_dispenser,
            adt!(
                Point =
                    Point2D { x = Type::Uint, y = Type::Uint } |
                    Point3D { x = Type::Uint, y = Type::Uint, z = Type::Uint } |
                    PointI3D { i = Type::Option(Box::new(Type::Uint)), x = Type::Uint, y = Type::Uint, z = Type::Uint }
            ),
            vec![(
                "Point2D".to_string(),
                DataFields::Named(NamedDataFields {
                    fields: vec![
                        ("x".to_string(), Value::Id(one_id)),
                        ("y".to_string(), Value::Uint(1)),
                    ]
                    .into_iter()
                    .collect(),
                }),
            ),
            (
                "PointI3D".to_string(),
                DataFields::Named(NamedDataFields {
                    fields: vec![
                        ("x".to_string(), Value::Uint(1)),
                        ("y".to_string(), Value::Uint(1)),
                    ]
                    .into_iter()
                    .collect(),
                }),
            )]
            .into_iter()
            .collect(),
        );
        ftable
    }

    struct State {
        pub foo: u64,
    }

    #[tokio::test]
    async fn state() {
        let mut parser = Parser::new(Token::tokenize("getx").unwrap());
        let expr = parser.parse_expr().unwrap();
        let state = State { foo: 1 };

        let mut id_dispenser = parser.id_dispenser;
        let mut ftable: Ftable<State> = Ftable::with_intrinsics(&mut id_dispenser);
        ftable.register_function(
            Function {
                id: id_dispenser.next(),
                name: "getx".to_string(),
                params: vec![],
                ret: Type::Uint,
            },
            Box::new(|_, _, state: &State, _| Box::pin(async move { Ok(Value::Uint(state.foo)) })),
        );

        let mut scope = ftable.scope();
        let ctx = Context::new();
        let ast = resolve(&mut id_dispenser, &mut scope, expr).unwrap();
        let val = eval(&ctx, &ftable, &state, ast).await.unwrap();

        assert_eq!(val, Value::Uint(1))
    }

    #[tokio::test]
    async fn math() {
        let mut parser = Parser::new(Token::tokenize("1 + 2").unwrap());
        let expr = parser.parse_expr().unwrap();
        let state = ();

        let mut id_dispenser = parser.id_dispenser;
        let ftable = Ftable::with_intrinsics(&mut id_dispenser);

        let mut scope = ftable.scope();
        let ctx = Context::new();
        let ast = resolve(&mut id_dispenser, &mut scope, expr).unwrap();
        let val = eval(&ctx, &ftable, &state, ast).await.unwrap();

        assert_eq!(val, Value::Uint(3))
    }

    #[tokio::test]
    async fn negate() {
        let mut parser = Parser::new(Token::tokenize("-42").unwrap());
        let expr = parser.parse_expr().unwrap();
        let state = ();

        let mut id_dispenser = parser.id_dispenser;
        let ftable = Ftable::with_intrinsics(&mut id_dispenser);

        let mut scope = ftable.scope();
        let ctx = Context::new();
        let ast = resolve(&mut id_dispenser, &mut scope, expr).unwrap();
        let val = eval(&ctx, &ftable, &state, ast).await.unwrap();

        assert_eq!(val, Value::Int(-42))
    }

    #[tokio::test]
    async fn math_with_precedence() {
        let mut parser = Parser::new(Token::tokenize("1 + 2 * 3").unwrap());
        let expr = parser.parse_expr().unwrap();
        let state = ();

        let mut id_dispenser = parser.id_dispenser;
        let ftable = Ftable::with_intrinsics(&mut id_dispenser);

        let mut scope = ftable.scope();
        let ctx = Context::new();
        let ast = resolve(&mut id_dispenser, &mut scope, expr).unwrap();
        let val = eval(&ctx, &ftable, &state, ast).await.unwrap();

        assert_eq!(val, Value::Uint(7));
    }

    #[tokio::test]
    async fn lambda_1() {
        let mut parser = Parser::new(Token::tokenize("(\\x -> x) 1").unwrap());
        let expr = parser.parse_expr().unwrap();
        let state = ();

        let mut id_dispenser = parser.id_dispenser;
        let ftable = Ftable::with_intrinsics(&mut id_dispenser);

        let mut scope = ftable.scope();

        let ctx = Context::new();
        let ast = resolve(&mut id_dispenser, &mut scope, expr).unwrap();
        let val = eval(&ctx, &ftable, &state, ast).await.unwrap();

        assert_eq!(val, Value::Uint(1));
    }

    #[tokio::test]
    async fn lambda_2() {
        let mut parser = Parser::new(Token::tokenize("(\\x y -> x + y) 1 2").unwrap());
        let expr = parser.parse_expr().unwrap();

        let mut id_dispenser = parser.id_dispenser;
        let ftable = Ftable::with_intrinsics(&mut id_dispenser);

        let mut scope = ftable.scope();

        let ctx = Context::new();
        let ast = resolve(&mut id_dispenser, &mut scope, expr).unwrap();
        let val = eval(&ctx, &ftable, &(), ast).await.unwrap();

        assert_eq!(val, Value::Uint(3));
    }

    #[tokio::test]
    async fn lambda_3() {
        let mut parser = Parser::new(Token::tokenize("(\\x y z -> x + y * z) 1 2 3").unwrap());
        let expr = parser.parse_expr().unwrap();

        let mut id_dispenser = parser.id_dispenser;
        let ftable = Ftable::with_intrinsics(&mut id_dispenser);

        let mut scope = ftable.scope();

        let ctx = Context::new();
        let ast = resolve(&mut id_dispenser, &mut scope, expr).unwrap();
        let val = eval(&ctx, &ftable, &(), ast).await.unwrap();

        assert_eq!(val, Value::Uint(7));
    }

    #[tokio::test]
    async fn let_in() {
        let mut parser = Parser::new(Token::tokenize("let x = 1 + 2, y = 3 in x * y").unwrap());
        let expr = parser.parse_expr().unwrap();

        let mut id_dispenser = parser.id_dispenser;
        let ftable = Ftable::with_intrinsics(&mut id_dispenser);

        let mut scope = ftable.scope();

        let ctx = Context::new();
        let ast = resolve(&mut id_dispenser, &mut scope, expr).unwrap();
        let val = eval(&ctx, &ftable, &(), ast).await.unwrap();

        assert_eq!(val, Value::Uint(9));
    }

    #[tokio::test]
    async fn len() {
        let mut parser = Parser::new(Token::tokenize("len [1, 2, 3, 4]").unwrap());
        let expr = parser.parse_expr().unwrap();

        let mut id_dispenser = parser.id_dispenser;
        let ftable = Ftable::with_intrinsics(&mut id_dispenser);

        let mut scope = ftable.scope();

        let ctx = Context::new();
        let ast = resolve(&mut id_dispenser, &mut scope, expr).unwrap();
        let val = eval(&ctx, &ftable, &(), ast).await.unwrap();

        assert_eq!(val, Value::Uint(4));
    }

    #[tokio::test]
    async fn len_tuple() {
        let mut parser = Parser::new(Token::tokenize("len ((1, 2, 3, 4))").unwrap());
        let expr = parser.parse_expr().unwrap();

        let mut id_dispenser = parser.id_dispenser;
        let ftable = Ftable::with_intrinsics(&mut id_dispenser);

        let mut scope = ftable.scope();

        let ctx = Context::new();
        let ast = resolve(&mut id_dispenser, &mut scope, expr).unwrap();
        let val = eval(&ctx, &ftable, &(), ast).await.unwrap();

        assert_eq!(val, Value::Uint(4));
    }

    #[tokio::test]
    async fn len_str() {
        let mut parser = Parser::new(Token::tokenize("len 'asd'").unwrap());
        let expr = parser.parse_expr().unwrap();

        let mut id_dispenser = parser.id_dispenser;
        let ftable = Ftable::with_intrinsics(&mut id_dispenser);

        let mut scope = ftable.scope();

        let ctx = Context::new();
        let ast = resolve(&mut id_dispenser, &mut scope, expr).unwrap();
        let val = eval(&ctx, &ftable, &(), ast).await.unwrap();

        assert_eq!(val, Value::Uint(3));
    }

    #[tokio::test]
    async fn has() {
        let mut parser = Parser::new(Token::tokenize("has 'foo' ({ foo = 1 })").unwrap());
        let expr = parser.parse_expr().unwrap();

        let mut id_dispenser = parser.id_dispenser;
        let ftable = Ftable::with_intrinsics(&mut id_dispenser);

        let mut scope = ftable.scope();

        let ctx = Context::new();
        let ast = resolve(&mut id_dispenser, &mut scope, expr).unwrap();
        let val = eval(&ctx, &ftable, &(), ast).await.unwrap();

        assert_eq!(val, Value::Bool(true));
    }

    #[tokio::test]
    async fn if_then_else_max() {
        let mut parser =
            Parser::new(Token::tokenize("(\\x y -> if x > y then x else y) 4 20").unwrap());
        let expr = parser.parse_expr().unwrap();

        let mut id_dispenser = parser.id_dispenser;
        let ftable = Ftable::with_intrinsics(&mut id_dispenser);

        let mut scope = ftable.scope();

        let ctx = Context::new();
        let ast = resolve(&mut id_dispenser, &mut scope, expr).unwrap();
        let val = eval(&ctx, &ftable, &(), ast).await.unwrap();

        assert_eq!(val, Value::Uint(20));
    }

    #[tokio::test]
    async fn if_then_else_max_with_comment() {
        let mut parser =
            Parser::new(Token::tokenize("(\\ {- this is the max function -} x y -> if {- check which is bigger -} x > y then x {- x bigger -} else y {- y bigger -} ) 4 20").unwrap());
        let expr = parser.parse_expr().unwrap();

        let mut id_dispenser = parser.id_dispenser;
        let ftable = Ftable::with_intrinsics(&mut id_dispenser);

        let mut scope = ftable.scope();

        let ctx = Context::new();
        let ast = resolve(&mut id_dispenser, &mut scope, expr).unwrap();
        let val = eval(&ctx, &ftable, &(), ast).await.unwrap();

        assert_eq!(val, Value::Uint(20));
    }

    #[tokio::test]
    async fn test_map() {
        let mut parser =
            Parser::new(Token::tokenize("map (\\x -> x * 3 + 2 + 1) [1, 2, 3, 4]").unwrap());
        let expr = parser.parse_expr().unwrap();

        let mut id_dispenser = parser.id_dispenser;
        let ftable = Ftable::with_intrinsics(&mut id_dispenser);

        let mut scope = ftable.scope();

        let ctx = Context::new();
        let ast = resolve(&mut id_dispenser, &mut scope, expr).unwrap();
        let val = eval(&ctx, &ftable, &(), ast).await.unwrap();

        assert_eq!(
            val,
            Value::List(vec![
                Value::Uint(6),
                Value::Uint(9),
                Value::Uint(12),
                Value::Uint(15)
            ])
        );
    }

    #[tokio::test]
    async fn test_zip() {
        let mut parser = Parser::new(Token::tokenize("zip [1, 2, 3, 4] [4, 3, 2, 1]").unwrap());
        let expr = parser.parse_expr().unwrap();

        let mut id_dispenser = parser.id_dispenser;
        let ftable = Ftable::with_intrinsics(&mut id_dispenser);

        let mut scope = ftable.scope();

        let ctx = Context::new();
        let ast = resolve(&mut id_dispenser, &mut scope, expr).unwrap();
        let val = eval(&ctx, &ftable, &(), ast).await.unwrap();

        assert_eq!(
            val,
            Value::List(vec![
                Value::Tuple(vec![Value::Uint(1), Value::Uint(4)]),
                Value::Tuple(vec![Value::Uint(2), Value::Uint(3)]),
                Value::Tuple(vec![Value::Uint(3), Value::Uint(2)]),
                Value::Tuple(vec![Value::Uint(4), Value::Uint(1)]),
            ])
        );
    }

    #[tokio::test]
    async fn test_filter() {
        let mut parser = Parser::new(Token::tokenize("filter ((<) 2) [4, 3, 2, 1]").unwrap());
        let expr = parser.parse_expr().unwrap();

        let mut id_dispenser = parser.id_dispenser;
        let ftable = Ftable::with_intrinsics(&mut id_dispenser);

        let mut scope = ftable.scope();

        let ctx = Context::new();
        let ast = resolve(&mut id_dispenser, &mut scope, expr).unwrap();
        let val = eval(&ctx, &ftable, &(), ast).await.unwrap();

        assert_eq!(val, Value::List(vec![Value::Uint(4), Value::Uint(3)]));
    }

    #[tokio::test]
    async fn test_ctor() {
        let tokens = Token::tokenize(
            "filter (λp → let a = x p, b = y p in a + b == 1)
 [Point2D { x = 0, y = 0 },
  Point2D { x = 0, y = 1 },
  Point3D { x = 1, y = 0, z = 2 },
  Point3D { x = 1, y = 1, z = 2 },
  PointI3D { i = none, x = 1, y = 0, z = 2 }
]",
        )
        .unwrap();
        let mut parser = Parser::new(tokens);
        let expr = parser.parse_expr().unwrap();

        let mut id_dispenser = parser.id_dispenser;
        let ftable = ftable_with_point_adt(&mut id_dispenser);

        let mut scope = ftable.scope();

        let ctx = Context::new();
        let ast = resolve(&mut id_dispenser, &mut scope, expr).unwrap();
        let val = eval(&ctx, &ftable, &(), ast).await.unwrap();

        assert_eq!(
            val,
            Value::List(vec![
                Value::Data(Data {
                    name: "Point2D".to_string(),
                    fields: Some(DataFields::Named(NamedDataFields {
                        fields: vec![
                            ("x".to_string(), Value::Uint(0)),
                            ("y".to_string(), Value::Uint(1))
                        ]
                        .into_iter()
                        .collect()
                    }))
                }),
                Value::Data(Data {
                    name: "Point3D".to_string(),
                    fields: Some(DataFields::Named(NamedDataFields {
                        fields: vec![
                            ("x".to_string(), Value::Uint(1)),
                            ("y".to_string(), Value::Uint(0)),
                            ("z".to_string(), Value::Uint(2))
                        ]
                        .into_iter()
                        .collect()
                    }))
                }),
                Value::Data(Data {
                    name: "PointI3D".to_string(),
                    fields: Some(DataFields::Named(NamedDataFields {
                        fields: vec![
                            ("i".to_string(), Value::Option(None)),
                            ("x".to_string(), Value::Uint(1)),
                            ("y".to_string(), Value::Uint(0)),
                            ("z".to_string(), Value::Uint(2))
                        ]
                        .into_iter()
                        .collect()
                    }))
                }),
            ])
        );
    }

    #[tokio::test]
    async fn test_ctor_with_defaults() {
        let tokens = Token::tokenize("filter (λp → let a = x p, b = y p in a + b == 1) [Point2D { x = 0, y = 0 }, Point2D { x = 0 }, Point2D {}, Point3D { x = let a = 1, b = 1 in a * b, y = 0, z = let a = 1, b = 1 in a + b }, Point3D { x = 1, y = 1, z = 2 }]").unwrap();
        let mut parser = Parser::new(tokens);
        let expr = parser.parse_expr().unwrap();

        let mut id_dispenser = parser.id_dispenser;
        let ftable = ftable_with_point_adt(&mut id_dispenser);

        let mut scope = ftable.scope();

        let ctx = Context::new();
        let ast = resolve(&mut id_dispenser, &mut scope, expr).unwrap();
        let val = eval(&ctx, &ftable, &(), ast).await.unwrap();

        assert_eq!(
            val,
            Value::List(vec![
                Value::Data(Data {
                    name: "Point2D".to_string(),
                    fields: Some(DataFields::Named(NamedDataFields {
                        fields: vec![
                            ("x".to_string(), Value::Uint(0)),
                            ("y".to_string(), Value::Uint(1))
                        ]
                        .into_iter()
                        .collect()
                    }))
                }),
                Value::Data(Data {
                    name: "Point3D".to_string(),
                    fields: Some(DataFields::Named(NamedDataFields {
                        fields: vec![
                            ("x".to_string(), Value::Uint(1)),
                            ("y".to_string(), Value::Uint(0)),
                            ("z".to_string(), Value::Uint(2))
                        ]
                        .into_iter()
                        .collect()
                    }))
                }),
            ])
        );
    }

    #[tokio::test]
    async fn test_10k_ctor_with_defaults() {
        // create an expression that builds 1000 points, maps them, and then filters them
        let mut expr =
            "filter (λp → let a = x p, b = y p in a + b == 1) (map (λi → i)  [".to_string();
        for i in 0..10_000 {
            expr += &format!("Point2D {{ x = {}, y = {} }}", i % 10, i / 10 % 10);
            if i + 1 < 10_000 {
                expr += ", ";
            }
        }

        expr += "])";

        let mut parser = Parser::new(Token::tokenize(&expr).unwrap());
        let expr = parser.parse_expr().unwrap();

        let mut id_dispenser = parser.id_dispenser;
        let ftable = ftable_with_point_adt(&mut id_dispenser);

        let mut scope = ftable.scope();

        let ctx = Context::new();
        let ast = resolve(&mut id_dispenser, &mut scope, expr).unwrap();
        let val = eval(&ctx, &ftable, &(), ast).await;
        match val {
            Ok(val) => {
                if let Value::List(val) = val {
                    assert_eq!(val.len(), 200);
                } else {
                    panic!("expected Value::List, got {:?}", val);
                }
            }
            Err(e) => {
                eprintln!("{}", e);
                panic!("{}", sprint_trace(e.trace()));
            }
        }
    }

    #[tokio::test]
    async fn test_bad_ctor() {
        let tokens = Token::tokenize("filter (λp → let a = x p, b = y p in a + b + true == 1) [Point2D { x = 0, y = 0 }, Point2D { x = 0, y = 1 }, Point3D { x = 1, y = 0, z = 2 }, Point3D { x = 1, y = 1, z = 2 }]").unwrap();
        let mut parser = Parser::new(tokens);
        let expr = parser.parse_expr().unwrap();

        let mut id_dispenser = parser.id_dispenser;
        let ftable = ftable_with_point_adt(&mut id_dispenser);

        let mut scope = ftable.scope();

        let ctx = Context::new();
        let ast = resolve(&mut id_dispenser, &mut scope, expr).unwrap();
        let val = eval(&ctx, &ftable, &(), ast).await;

        match val {
            Ok(_) => unreachable!(),
            Err(e) => {
                assert_eq!(format!("{}", e), "expected uint, got `true`");
                assert_eq!(
                    sprint_trace(e.trace()),
                    r#"filter (λp → let a = x p in let b = y p in (==) ((+) ((+) a b) true) 1) [Point2D {x = 0, y = 0}, Point2D {x = 0, y = 1}, Point3D {x = 1, y = 0, z = 2}, Point3D {x = 1, y = 1, z = 2}]
  let a = x p in let b = y p in (==) ((+) ((+) a b) true) 1
    let b = y p in (==) ((+) ((+) a b) true) 1
      (==) ((+) ((+) a b) true) 1
        (==) ((+) ((+) a b) true)
          (+) ((+) a b) true
"#
                );
            }
        }
    }
}<|MERGE_RESOLUTION|>--- conflicted
+++ resolved
@@ -1,6 +1,6 @@
 use std::collections::BTreeMap;
 
-use context::Context;
+pub use context::Context;
 use futures::future;
 use rex_ast::{
     ast::{Call, Ctor, Fields, IfThenElse, Lambda, LetIn, NamedFields, UnnamedFields, Var, AST},
@@ -19,47 +19,6 @@
 pub mod ftable;
 pub mod value;
 
-<<<<<<< HEAD
-#[derive(Clone, Debug, PartialEq, serde::Deserialize, serde::Serialize)]
-#[serde(rename_all = "lowercase")]
-pub struct Context {
-    pub vars: HashMap<Id, Value>,
-}
-
-impl Default for Context {
-    fn default() -> Self {
-        Self::new()
-    }
-}
-
-impl Context {
-    pub fn new() -> Self {
-        Self {
-            vars: HashMap::new(),
-        }
-    }
-
-    pub fn extend(&mut self, rhs: Context) {
-        self.vars.extend(rhs.vars)
-    }
-}
-
-impl Display for Context {
-    fn fmt(&self, f: &mut Formatter<'_>) -> fmt::Result {
-        for (i, (k, v)) in self.vars.iter().enumerate() {
-            k.fmt(f)?;
-            "←".fmt(f)?;
-            v.fmt(f)?;
-            if i + 1 < self.vars.len() {
-                "; ".fmt(f)?;
-            }
-        }
-        Ok(())
-    }
-}
-
-=======
->>>>>>> 0467dddb
 #[async_recursion::async_recursion]
 pub async fn eval<S>(ctx: &Context, ftable: &Ftable<S>, state: &S, ast: AST) -> Result<Value, Error>
 where
