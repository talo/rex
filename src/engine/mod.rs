use std::collections::{BTreeMap, VecDeque};

use crate::{
    resolver::{Call, Id, Lambda, Variable, IR},
    span::{Span, Spanned as _},
};

pub mod error;
pub mod intrinsic;
pub mod trace;
pub mod value;

pub use error::*;
pub use intrinsic::*;
pub use trace::*;
pub use value::*;

#[async_trait::async_trait]
pub trait Runner {
    type Ctx;

    async fn lookup(&mut self, ctx: &mut Self::Ctx, var: &Variable)
        -> Result<Option<Value>, Error>;
    async fn run(
        &mut self,
        engine: &mut Engine,
        ctx: &mut Self::Ctx,
        trace: &mut Trace,
        f: Function,
        args: VecDeque<Value>,
    ) -> Result<Value, Error>;
}

pub struct Engine {
    pub curr_id: Id,
}

impl Engine {
    pub fn new(curr_id: Id) -> Self {
        Self { curr_id }
    }

    pub async fn run<R: Runner + Send>(
        &mut self,
        runner: &mut R,
        mut ctx: R::Ctx,
        ir: IR,
    ) -> (Result<Value, Error>, Trace)
    where
        R::Ctx: Send,
    {
        let mut trace = Trace::from_span(ir.span().clone());
        let result = self.eval(runner, &mut ctx, &mut trace, ir).await;
        (result, trace)
    }

    #[async_recursion::async_recursion]
    pub async fn eval<R: Runner + Send>(
        &mut self,
        runner: &mut R,
        ctx: &mut R::Ctx,
        trace: &mut Trace,
        ir: IR,
    ) -> Result<Value, Error>
    where
        R::Ctx: Send,
    {
        match ir {
            IR::Null(span, ..) => self.eval_null(trace, &span).await,
            IR::Bool(x, span, ..) => self.eval_bool(trace, &span, x).await,
            IR::Uint(x, span, ..) => self.eval_int(trace, &span, x).await,
            IR::Float(x, span, ..) => self.eval_float(trace, &span, x).await,
            IR::String(x, span, ..) => self.eval_string(trace, &span, x).await,
            IR::List(xs, span, ..) => self.eval_list(runner, ctx, trace, &span, xs).await,
            IR::Record(xs, span, ..) => self.eval_record(runner, ctx, trace, &span, xs).await,
            IR::Call(call) => self.eval_call(runner, ctx, trace, call).await,
            IR::Lambda(lam) => self.eval_lambda(trace, lam).await,
            IR::Variable(var) => self.eval_variable(runner, ctx, trace, var).await,
            _ => Err(Error::Custom(format!("IR kind {:?} not implemented", ir))),
        }
    }

    async fn eval_null(&mut self, _trace: &mut Trace, _span: &Span) -> Result<Value, Error> {
        Ok(Value::Null)
    }

    async fn eval_bool(
        &mut self,
        _trace: &mut Trace,
        _span: &Span,
        x: bool,
    ) -> Result<Value, Error> {
        Ok(Value::Bool(x))
    }

    async fn eval_int(&mut self, _trace: &mut Trace, _span: &Span, x: u64) -> Result<Value, Error> {
        Ok(Value::U64(x))
    }

    async fn eval_float(
        &mut self,
        _trace: &mut Trace,
        _span: &Span,
        x: f64,
    ) -> Result<Value, Error> {
        Ok(Value::F64(x))
    }

    async fn eval_string(
        &mut self,
        _trace: &mut Trace,
        _span: &Span,
        x: String,
    ) -> Result<Value, Error> {
        Ok(Value::String(x))
    }

    async fn eval_list<R: Runner + Send>(
        &mut self,
        runner: &mut R,
        ctx: &mut R::Ctx,
        trace: &mut Trace,
        span: &Span,
        xs: Vec<IR>,
    ) -> Result<Value, Error>
    where
        R::Ctx: Send,
    {
        let mut ys = Vec::new();
        for x in xs {
            ys.push(self.eval(runner, ctx, trace, x).await?);
        }
        trace.step(TraceNode::ListCtor, span.clone());
        Ok(Value::List(ys))
    }

    async fn eval_record<R: Runner + Send>(
        &mut self,
        _runner: &mut R,
        _ctx: &mut R::Ctx,
        _trace: &mut Trace,
        _span: &Span,
        xs: BTreeMap<String, serde_json::Value>,
    ) -> Result<Value, Error>
    where
        R::Ctx: Send,
    {
        Ok(Value::Record(xs))
    }

    async fn eval_call<R: Runner + Send>(
        &mut self,
        runner: &mut R,
        ctx: &mut R::Ctx,
        trace: &mut Trace,
        mut call: Call,
    ) -> Result<Value, Error>
    where
        R::Ctx: Send,
    {
        let span = call.span.clone();
        let mut base = self.eval(runner, ctx, trace, *call.base).await?;

        while !call.args.is_empty() {
            match base {
                Value::Lambda(mut lam) => {
                    let mut trace_params = Vec::new();
                    let mut trace_args = Vec::new();
                    while !lam.params.is_empty() & !call.args.is_empty()  {
                        let var = lam.params.pop_front().unwrap();
                        let arg = call.args.pop_front().unwrap();
                        let arg = self.eval(runner, ctx, trace, arg).await?;
                        trace_params.push(var.name.clone());
                        trace_args.push(arg.clone());
                        self.replace_var_in_lambda(
                            &mut lam,
                            var.id,
                            value_to_ir(arg, span.clone()),
                        );
                    }
                    let trace =
                        trace.step(TraceNode::Lambda(trace_params, trace_args), span.clone());
                    if !lam.params.is_empty() {
                        return Ok(Value::Lambda(lam));
                    }
                    base = self.eval(runner, ctx, trace, *lam.body).await?;
                }

                Value::Function(f) => {
                    if call.args.len() < f.params.len() {
                        let n_vars = f.params.len() - call.args.len();
                        let mut vars = VecDeque::with_capacity(n_vars);
                        for i in 0..n_vars {
                            vars.push_back(Variable {
                                id: self.curr_id.inc(),
                                name: format!("x{}", i),
                                span: span.clone(),
                            });
                        }
                        for var in vars.iter() {
                            call.args.push_back(IR::Variable(var.clone()));
                        }
                        return Ok(Value::Lambda(Lambda {
                            id: self.curr_id.inc(),
                            params: vars,
                            body: Box::new(IR::Call(Call {
                                id: self.curr_id.inc(),
                                base: Box::new(IR::Variable(Variable {
                                    id: f.id,
                                    name: f.name.clone(),
                                    span: span.clone(),
                                })),
                                args: call.args,
                                span: span.clone(),
                            })),
                            span: span.clone(),
                        }));
                    } else {
                        let mut args = Vec::with_capacity(f.params.len());
                        for _ in 0..f.params.len() {
                            args.push(
                                self.eval(runner, ctx, trace, call.args.pop_front().unwrap())
                                    .await?,
                            );
                        }
                        let trace = trace.step(
                            TraceNode::Function(f.name.clone(), args.clone()),
                            span.clone(),
                        );
                        base = runner.run(self, ctx, trace, f, args.into()).await?;
                    }
                }
                _ => {
                    return Err(Error::Type {
                        expected: "function".to_string(),
                        got: "other".to_string(),
                    })
                }
            }
        }

        Ok(base)
    }

    async fn eval_lambda(&mut self, _trace: &mut Trace, lam: Lambda) -> Result<Value, Error> {
        Ok(Value::Lambda(lam))
    }

    async fn eval_variable<R: Runner + Send>(
        &mut self,
        runner: &mut R,
        ctx: &mut R::Ctx,
        _trace: &mut Trace,
        var: Variable,
    ) -> Result<Value, Error> {
        runner
            .lookup(ctx, &var)
            .await
            .and_then(|x| x.ok_or(Error::VarNotFound { name: var.name }))
    }

    fn replace_var_in_lambda(&mut self, lam: &mut Lambda, var_id: Id, val: IR) {
        Engine::replace_var_in_ir(lam.body.as_mut(), var_id, val);
    }

    fn replace_var_in_ir(ir: &mut IR, var_id: Id, val: IR) {
        match ir {
            IR::Variable(var) if var.id == var_id => {
                *ir = val;
            }
            IR::Call(call) => {
                Engine::replace_var_in_ir(call.base.as_mut(), var_id, val.clone());
                for arg in call.args.iter_mut() {
                    Engine::replace_var_in_ir(arg, var_id, val.clone());
                }
            }
            IR::Lambda(lam) => {
                if lam.params.iter().any(|v| v.id == var_id) {
                    return;
                }
                Engine::replace_var_in_ir(lam.body.as_mut(), var_id, val);
            }
            IR::List(xs, ..) => {
                for x in xs.iter_mut() {
                    Engine::replace_var_in_ir(x, var_id, val.clone());
                }
            }
            _ => {}
        }
    }
}

#[cfg(test)]
mod test {
    use crate::{
        engine::{Trace, TraceNode, Value},
        lexer::Token,
        parser::Parser,
        resolver::{Call, Id, Lambda, Resolver, Variable, IR},
        span::Span,
    };

    use super::{Engine, IntrinsicRunner};

    #[tokio::test]
    async fn test_ops() {
        let mut parser = Parser::new(Token::tokenize("test.rex", "1 + 2 + 3 + 4"));
        let mut resolver = Resolver::new();
        let ir = resolver.resolve(parser.parse_expr().unwrap()).unwrap();
        let mut engine = Engine::new(resolver.curr_id);
        let (result, _trace) = engine.run(&mut IntrinsicRunner::new(), (), ir).await;
        let value = result.unwrap();
        assert_eq!(value, Value::U64(10));

        let mut parser = Parser::new(Token::tokenize("test.rex", "1 * 2 * 3 * 4"));
        let mut resolver = Resolver::new();
        let ir = resolver.resolve(parser.parse_expr().unwrap()).unwrap();
        let mut engine = Engine::new(resolver.curr_id);
        let (result, _trace) = engine.run(&mut IntrinsicRunner::new(), (), ir).await;
        let value = result.unwrap();
        assert_eq!(value, Value::U64(24));

        let mut parser = Parser::new(Token::tokenize("test.rex", "(/) 6 3"));
        let mut resolver = Resolver::new();
        let ir = resolver.resolve(parser.parse_expr().unwrap()).unwrap();
        let mut engine = Engine::new(resolver.curr_id);
        let (result, _trace) = engine.run(&mut IntrinsicRunner::new(), (), ir).await;
        let value = result.unwrap();
        assert_eq!(value, Value::U64(2));

        let mut parser = Parser::new(Token::tokenize("test.rex", r#"(++) "hello, " "world!""#));
        let mut resolver = Resolver::new();
        let ir = resolver.resolve(parser.parse_expr().unwrap()).unwrap();
        let mut engine = Engine::new(resolver.curr_id);
        let (result, _trace) = engine.run(&mut IntrinsicRunner::new(), (), ir).await;
        let value = result.unwrap();
        assert_eq!(value, Value::String("hello, world!".to_string()));

        let mut parser = Parser::new(Token::tokenize(
            "test.rex",
            r#""hello" ++ ", " ++ "world!""#,
        ));
        let mut resolver = Resolver::new();
        let ir = resolver.resolve(parser.parse_expr().unwrap()).unwrap();
        let mut engine = Engine::new(resolver.curr_id);
        let (result, _trace) = engine.run(&mut IntrinsicRunner::new(), (), ir).await;
        let value = result.unwrap();
        assert_eq!(value, Value::String("hello, world!".to_string()));
    }

    #[tokio::test]
    async fn test_lambda() {
        let mut parser = Parser::new(Token::tokenize("test.rex", r#"(\x -> x + 1) 2"#));
        let mut resolver = Resolver::new();
        let ir = resolver.resolve(parser.parse_expr().unwrap()).unwrap();
        let mut engine = Engine::new(resolver.curr_id);
        let (result, trace) = engine.run(&mut IntrinsicRunner::new(), (), ir).await;
        let value = result.unwrap();
        assert_eq!(value, Value::U64(3));
        println!("{}", trace);

        let mut parser = Parser::new(Token::tokenize("test.rex", r#"(\x -> x 1) ((+) 2)"#));
        let mut resolver = Resolver::new();
        let ir = resolver.resolve(parser.parse_expr().unwrap()).unwrap();
        let mut engine = Engine::new(resolver.curr_id);
        let (result, trace) = engine.run(&mut IntrinsicRunner::new(), (), ir).await;
        let value = result.unwrap();
        assert_eq!(value, Value::U64(3));
        println!("{}", trace);

        let mut parser = Parser::new(Token::tokenize("test.rex", r#"(\x -> x 1 2) (+)"#));
        let mut resolver = Resolver::new();
        let ir = resolver.resolve(parser.parse_expr().unwrap()).unwrap();
        let mut engine = Engine::new(resolver.curr_id);
        let (result, trace) = engine.run(&mut IntrinsicRunner::new(), (), ir).await;
        let value = result.unwrap();
        assert_eq!(value, Value::U64(3));
        println!("{}", trace);
    }

    #[tokio::test]
    async fn test_curry() {
        let mut parser = Parser::new(Token::tokenize("test.rex", "(+) 1"));
        let mut resolver = Resolver::new();
        let ir = resolver.resolve(parser.parse_expr().unwrap()).unwrap();
        let mut engine = Engine::new(resolver.curr_id);
        let (result, trace) = engine.run(&mut IntrinsicRunner::new(), (), ir).await;
        let value = result.unwrap();
        assert_eq!(
            value,
            Value::Lambda(Lambda {
                id: Id(3),
                params: vec![Variable {
                    id: Id(2),
                    name: "x0".to_string(),
                    span: Span::new("test.rex", 1, 1, 1, 5)
                }]
                .into(),
                body: Box::new(IR::Call(Call {
                    id: Id(4),
                    base: Box::new(IR::Variable(Variable {
                        id: Id(0),
                        name: "+".to_string(),
                        span: Span::new("test.rex", 1, 1, 1, 5),
                    })),
                    args: vec![
                        IR::Uint(1, Span::new("test.rex", 1, 5, 1, 5)),
                        IR::Variable(Variable {
                            id: Id(2),
                            name: "x0".to_string(),
                            span: Span::new("test.rex", 1, 1, 1, 5)
                        })
                    ]
                    .into(),
                    span: Span::new("test.rex", 1, 1, 1, 5),
                })),
                span: Span::new("test.rex", 1, 1, 1, 5),
            })
        );
        println!("{}", trace);
    }

    #[tokio::test]
    async fn test_compose() {
        let mut parser = Parser::new(Token::tokenize("test.rex", "((+) 1 . (+) 2 . (*) 3) 4"));
        let mut resolver = Resolver::new();
        let ir = resolver.resolve(parser.parse_expr().unwrap()).unwrap();
        let mut engine = Engine::new(resolver.curr_id);
        let (result, trace) = engine.run(&mut IntrinsicRunner::new(), (), ir).await;
        let value = result.unwrap();
        assert_eq!(value, Value::U64(15));
        println!("{}", trace);
    }

    #[tokio::test]
    async fn test_map() {
        let mut parser = Parser::new(Token::tokenize(
            "test.rex",
            "map ((+) 1 . (+) 2 . (*) 3) [1, 2, 3, 4]",
        ));
        let mut resolver = Resolver::new();
        let ir = resolver.resolve(parser.parse_expr().unwrap()).unwrap();
        let mut engine = Engine::new(resolver.curr_id);
        let (result, trace) = engine.run(&mut IntrinsicRunner::new(), (), ir).await;
        let value = result.unwrap();
        assert_eq!(
            value,
            Value::List(vec![
                Value::U64(6),
                Value::U64(9),
                Value::U64(12),
                Value::U64(15)
            ])
        );
        println!("{}", trace);
    }

    #[tokio::test]
<<<<<<< HEAD
    async fn test_get() {
        let mut parser = Parser::new(Token::tokenize(
            "test.rex",
            "get 1 [1, 2, 3, 4]",
        ));
        let mut resolver = Resolver::new();
        let ir = resolver.resolve(parser.parse_expr().unwrap()).unwrap();
=======
    async fn test_map_composed_lambda() {
        let mut parser = Parser::new(Token::tokenize(
            "test.rex",
            "map ((+) 1 . \\x -> x + 2) ([1, 2] ++ [3, 4])",
        ));
        let mut resolver = Resolver::new();
        let ir = resolver.resolve(parser.parse_expr()).unwrap();
>>>>>>> 275a1c6e
        let mut engine = Engine::new(resolver.curr_id);
        let (result, trace) = engine.run(&mut IntrinsicRunner::new(), (), ir).await;
        let value = result.unwrap();
        assert_eq!(
            value,
<<<<<<< HEAD
            Value::U64(2)
        );
        println!("{}", trace);

        // TODO: implement once we have record representation
        // let mut parser = Parser::new(Token::tokenize(
        //     "test.rex",
        //     r#"get "a" {"a": 1}"#,
        // ));
        // let mut resolver = Resolver::new();
        // let ir = resolver.resolve(parser.parse_expr().unwrap()).unwrap();
        // let mut engine = Engine::new(resolver.curr_id);
        // let (result, trace) = engine.run(&mut IntrinsicRunner::new(), (), ir).await;
        // let value = result.unwrap();
        // assert_eq!(
        //     value,
        //     Value::U64(2)
        // );
        // println!("{}", trace);
=======
            Value::List(vec![
                Value::U64(4),
                Value::U64(5),
                Value::U64(6),
                Value::U64(7)
            ])
        );
        println!("{}", trace);
>>>>>>> 275a1c6e
    }

    #[tokio::test]
    async fn test_trace() {
        let mut parser = Parser::new(Token::tokenize("test.rex", "1 * (2 + 3) * 4"));
        let mut resolver = Resolver::new();
        let ir = resolver.resolve(parser.parse_expr().unwrap()).unwrap();
        let mut engine = Engine::new(resolver.curr_id);
        let (result, trace) = engine.run(&mut IntrinsicRunner::new(), (), ir).await;
        let value = result.unwrap();
        assert_eq!(value, Value::U64(20));
        assert_eq!(
            trace,
            Trace {
                step: 0,
                children: vec![
                    Trace {
                        step: 1,
                        children: vec![],
                        node: TraceNode::Function(
                            "+".to_string(),
                            vec![Value::U64(2), Value::U64(3)],
                        ),
                        span: Span::new("test.rex", 1, 5, 1, 11),
                    },
                    Trace {
                        step: 2,
                        children: vec![],
                        node: TraceNode::Function(
                            "*".to_string(),
                            vec![Value::U64(1), Value::U64(5)]
                        ),
                        span: Span::new("test.rex", 1, 1, 1, 11),
                    },
                    Trace {
                        step: 3,
                        children: vec![],
                        node: TraceNode::Function(
                            "*".to_string(),
                            vec![Value::U64(5), Value::U64(4)]
                        ),
                        span: Span::new("test.rex", 1, 1, 1, 15),
                    },
                ],
                node: TraceNode::Root,
                span: Span::new("test.rex", 1, 1, 1, 15),
            }
        );
    }
}<|MERGE_RESOLUTION|>--- conflicted
+++ resolved
@@ -456,7 +456,6 @@
     }
 
     #[tokio::test]
-<<<<<<< HEAD
     async fn test_get() {
         let mut parser = Parser::new(Token::tokenize(
             "test.rex",
@@ -464,21 +463,11 @@
         ));
         let mut resolver = Resolver::new();
         let ir = resolver.resolve(parser.parse_expr().unwrap()).unwrap();
-=======
-    async fn test_map_composed_lambda() {
-        let mut parser = Parser::new(Token::tokenize(
-            "test.rex",
-            "map ((+) 1 . \\x -> x + 2) ([1, 2] ++ [3, 4])",
-        ));
-        let mut resolver = Resolver::new();
-        let ir = resolver.resolve(parser.parse_expr()).unwrap();
->>>>>>> 275a1c6e
         let mut engine = Engine::new(resolver.curr_id);
         let (result, trace) = engine.run(&mut IntrinsicRunner::new(), (), ir).await;
         let value = result.unwrap();
         assert_eq!(
             value,
-<<<<<<< HEAD
             Value::U64(2)
         );
         println!("{}", trace);
@@ -498,7 +487,21 @@
         //     Value::U64(2)
         // );
         // println!("{}", trace);
-=======
+    }
+
+    #[tokio::test]
+    async fn test_map_composed_lambda() {
+        let mut parser = Parser::new(Token::tokenize(
+            "test.rex",
+            "map ((+) 1 . \\x -> x + 2) ([1, 2] ++ [3, 4])",
+        ));
+        let mut resolver = Resolver::new();
+        let ir = resolver.resolve(parser.parse_expr().unwrap()).unwrap();
+        let mut engine = Engine::new(resolver.curr_id);
+        let (result, trace) = engine.run(&mut IntrinsicRunner::new(), (), ir).await;
+        let value = result.unwrap();
+        assert_eq!(
+            value,
             Value::List(vec![
                 Value::U64(4),
                 Value::U64(5),
@@ -507,7 +510,6 @@
             ])
         );
         println!("{}", trace);
->>>>>>> 275a1c6e
     }
 
     #[tokio::test]
